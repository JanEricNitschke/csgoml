"""Read input prepared by tensorflow_input_preparation.py and builds/trains DNNs to predict the round winner based on player trajectory data.

    Requires as input a dataframe/json that for each round contains the winner and a dataframe of the players trajectories/ position token trajectories.

    Typical usage example:

    predictor = TrajectoryPredictor(
        file,
        times=[10, 160, 10],
        sides=["CT","T","BOTH"],
        random_state=123,
        example_id=22,
    )
    predictor.generate_data_sets()
    predictor.plot_all_models()
"""
#!/usr/bin/env python

import math
import itertools
import shutil
import collections
import os
import logging
import argparse
import sys
import random
from collections import defaultdict
from multiprocessing import Pool
import pandas as pd
import numpy as np
import json
import imageio
from sympy.utilities.iterables import multiset_permutations
import tensorflow as tf
from tensorflow.keras import layers
from sklearn.model_selection import train_test_split
from sklearn.neighbors import NearestNeighbors
from sklearn.cluster import DBSCAN
from sklearn_extra.cluster import KMedoids
import matplotlib.pyplot as plt
import matplotlib as mpl
from awpy.data import NAV
from multiprocessing import Pool
from awpy.visualization.plot import (
    plot_map,
    position_transform,
    get_player_id,
    get_shortest_distances_mapping,
    plot_positions,
)
from awpy.analytics.nav import (
    area_distance,
    find_closest_area,
    position_state_distance,
    token_state_distance,
    tree,
)
from tqdm import tqdm
from nav_utils import (
    generate_centroids,
    get_area_distance_matrix,
)


class TrajectoryPredictor:
    """Read input prepared by tensorflow_input_preparation.py and builds/trains DNNs to predict the round winner based on player trajectory data.

    Requires as input a dataframe/json that for each round contains the winner and a dataframe of the players trajectories/ position token trajectories.

    Attributes:
        input: Path to the json input file containing all the trajectory data for every round on a given map.
        datasets: Dictionary of datasets derived from input. split by Pos/Token, CT,T,Both, time, train/test/val. Todo: supervised or unsupervised and move this to a proper database
        models: Dictionary of models. split by Pos/Token, CT,T,Both, time Todo: supervised or unsupervised and move this to a proper database
        times: List of time information. (lowest, highest, stepsize) Default is (10,160,10)
        sides: List of side configurations to consider. Possible are BOTH, CT and T
        random_state: Integer for random_states
        complete_dataframe: Pandas dataframe generated from input.
        example_id: Integer used for debugging output.
    """

    def __init__(
        self,
        prepared_input,
        times=None,
        sides=None,
        random_state=None,
        example_id=None,
        map_name="de_ancient",
    ):
        self.map_name = map_name
        if random_state is None:
            self.random_state = random.randint(1, 10**8)
        else:
            self.random_state = random_state

        if times is None:
            self.times = [20, 20, 10]  # [10,160,10]
        else:
            self.times = times

        self.sides = ["CT", "T", "BOTH"]
        if sides:
            self.sides = sides

        self.input = prepared_input
        if os.path.isfile(self.input):
            with open(self.input, encoding="utf-8") as pre_analyzed:
                self.complete_dataframe = pd.read_json(pre_analyzed)
        else:
            logging.error("File %s does not exist!", self.input)
            raise FileNotFoundError("File does not exist!")

        logging.debug("Initial dataframe:")
        logging.debug(self.complete_dataframe)

        def tree():
            def the_tree():
                return defaultdict(the_tree)

            return the_tree()

        # Todo: Store this in a proper database (spanner?)
        # Todo: Also save models to file and read already existing models back in
        self.datasets = tree()
        self.models = tree()

        self.example_id = example_id

    def __get_configurations(self):
        # coordinates = ["tokens", "positions"]
        coordinates = ["positions"]
        time = np.arange(
            self.times[0], self.times[1] + self.times[2] // 2, self.times[2]
        )
        return itertools.product(self.sides, time, coordinates)

    def __transform_ticks_to_seconds(self, tick, first_tick):
        """Transforms a tick value to a corresponding second value given a start_tick

        There is a tick every 128 seconds. Given the start tick the second value of the current tick is calculated as
        (tick-first_tick)/128

        Args:
            tick: An integer corresponding to the current tick
            first_tick: An integer corresponding to the reference tick from which the time in seconds should be calculated

        Returns:
            An integer corresponding to the seconds passed between first_tick and tick
        """
        result = int((int(tick) - int(first_tick)) / 128)
        return result

    def __transform_to_data_frame(self, json_format_dict):
        """Transforms a json dictionary to a pandas dataframe and converts ticks to seconds.

        Args:
            json_format_dict: A dictionary in json format holding information player positions during a CS:GO round

        Returns:
            A pandas dataframe corresponding to the input json with the tick values transformed to seconds.
        """
        return_dataframe = pd.DataFrame(json_format_dict)
        first_tick = int(return_dataframe.iloc[0]["Tick"])
        return_dataframe["Tick"] = return_dataframe["Tick"].apply(
            self.__transform_ticks_to_seconds, args=(first_tick,)
        )
        # return_dataframe = return_dataframe.apply(self.regularize_coordinatesdf)
        return return_dataframe

    def __pad_to_length(self, position_df, time):
        """Pad or shorten a pandas dataframe to the given length.

        If the given time is larger than the current size the dataframe is expanded to that size.
        Values of last valid column are used to pad

        If the time is smaller then the dataframe is cut off at that length.

        Args:
            position_df: A dataframe of player positions during a round
            time: Length the dataframe should have after padding/shortening

        Returns:
            A dataframe padded/cut off to have the given length
        """
        if time > len(position_df):
            # Pad with last entry
            # idx = np.minimum(np.arange(time), len(position_df) - 1)
            # position_df=position_df.iloc[idx]
            position_df = position_df.reindex(range(time), fill_value=0.0, method="pad")
        else:
            # Cut if the required size is smaller.
            position_df = position_df.head(time)
        return position_df

    def __generate_array_for_tokens(self, position_df, token, time):
        """Transforms a dataframe of player positions and tokens into an array corresponding to the token through the time steps.

                Input dataframe is of the shape:
                DEBUG:root:    Tick                                     token               CTtoken  CTPlayer1Alive      CTPlayer1Name  CTPlayer1x  CTPlayer1y  CTPlayer1z  CTPlayer2Alive  ... TPlayer4Name  TPlayer4x  TPlayer4y
        0      0  0000050000000000000000000000000000005000  00000500000000000000               1  EIQ-nickelback666    0.067664    0.924986    0.089216               1  ...    1WIN.Polt  -0.080275  -0.849314  -0.923190
        1      1  0000050000000000000000000000000000005000  00000500000000000000               1  EIQ-nickelback666    0.094994    0.811096    0.247608               1  ...    1WIN.Polt  -0.093063  -0.810903  -0.878734
        2      2  1000004000000000000000000000010000004000  10000040000000000000               1  EIQ-nickelback666    0.122323    0.697205    0.406001               1  ...    1WIN.Polt  -0.105850  -0.772492  -0.834277
        3      3  1000004000000000000000000000010000004000  10000040000000000000               1  EIQ-nickelback666    0.225975    0.684219    0.430871               1  ...    1WIN.Polt  -0.116979  -0.745519  -0.905904
        4      4  1310000000000000000000000000030000002000  13100000000000000000               1  EIQ-nickelback666    0.329626    0.671234    0.455740               1  ...    1WIN.Polt  -0.128107  -0.718546  -0.977531
        ..   ...                                       ...                   ...             ...                ...         ...         ...         ...             ...  ...          ...        ...        ...        ...
        84    84  0001000000000000000000000000000000000000  00010000000000000000               0  EIQ-nickelback666   -0.025643    0.032743    0.189914               0  ...    1WIN.Polt  -0.918829   0.537522   0.252183
        85    85  0001000000000000000000000000000000000000  00010000000000000000               0  EIQ-nickelback666   -0.025643    0.032743    0.189914               0  ...    1WIN.Polt  -0.918829   0.537522   0.252183
        86    86  0001000000000000000000000000000000000000  00010000000000000000               0  EIQ-nickelback666   -0.025643    0.032743    0.189914               0  ...    1WIN.Polt  -0.918829   0.537522   0.252183
        87    87  0001000000000000000000000000000000000000  00010000000000000000               0  EIQ-nickelback666   -0.025643    0.032743    0.189914               0  ...    1WIN.Polt  -0.918829   0.537522   0.252183
        88    88  0000000100000000000000000000000000000000  00000001000000000000               0  EIQ-nickelback666   -0.025643    0.032743    0.189914               0  ...    1WIN.Polt  -0.918829   0.537522   0.252183

                The dataframe is reduced the the column of the given token (token,CTtoken,Ttoken)
                DEBUG:root:      token
        0      0000050000000000000000000000000000005000
        1      0000050000000000000000000000000000005000
        2      1000004000000000000000000000010000004000
        3      1000004000000000000000000000010000004000
        4      1310000000000000000000000000030000002000
        ..   ...                                       ...
        84     0001000000000000000000000000000000000000
        85     0001000000000000000000000000000000000000
        86     0001000000000000000000000000000000000000
        87     0001000000000000000000000000000000000000
        88     0000000100000000000000000000000000000000

                Each row is then transformed into a id array of integers:
        0    [0,0,0,0,0,5,0,0,0,0,0,0,0,0,0,0,0,0,0,0,0,0,0,0,0,0,0,0,0,0,0,0,0,0,0,0,5,0,0,0]
                Then each value is divided by 5, the df padded to a given length and returned back into a multy dimensional array.

                Args:
                    position_df: A dataframe of player positions during a round.
                    token: A string clarifying which token should be used.
                    time: The number of rows the final array should have.

                Returns:
                    A two dimensional numpy array containing the transformed token at each timestep
        """
        # Split the token strings into a columns so that there is one column for each integer in the token string
        # Only work with the token entry of the df
        position_df = position_df[[token]]
        # Initialize the numpy array
        # First value is number of rows, second number of columns
        return_array = np.zeros(tuple([time, len(position_df.iloc[0][token])]))
        # Transform the string into a list of the individual letters(ints) in the string
        position_df = position_df[token].apply(list)
        # Convert the dataframe to a list and back into a df to have one column for each entry of the string
        position_df = pd.DataFrame(position_df.tolist())
        # Convert the individual string into the respective integers
        # Divide numbers by 5 so they are all from 0 to 1
        # TODO: renable this?
        # position_df = position_df.applymap(lambda x: float(x) / 5)
        # Pad the df to the specified length
        position_df = self.__pad_to_length(position_df, time)
        # Convert to numpy array
        # return_array=position_df.to_numpy()
        for ind, column in enumerate(position_df.columns):
            return_array[:, ind] = position_df[column].to_numpy()
        return return_array

    def __modify_data_frame_shape(self, position_df, configuration):
        """Transforms data frame by throwing away all unnecessary features
        and then turning it into a (multidimensional) array.

        If coordinates is true then the result is a 4d array where for each timestep there is a 3d array representing team, player number and the feature.
        If it is false then for each time step there is an array corresponding to all token characters

        Args:
            position_df: A dataframe of player positions during a round.
            configuration: tuple of:
                team: A string indicating whether to include positions for players on the CT side, T side or both sides
                time: An integer indicating
                coordinates: A string indicating whether player coordinates should be used directly ("positions") or the summarizing tokens ("tokens") instead.

        Returns:
            A multi-dimensional numpy array containing split tokens or player positions (organized by team, playnumber, coordinate)
        """
        team, time, coordinates = configuration
        # Throw away all unneeded columns from the dataframe and then convert it into a numpy array
        # If coordinates is false than it is a 1-D array of the tokens for each timestep
        # If coordinates is true than it is a 4-D array with the first index representing the timestep, the second the team, the third the playernumber in that team and the fourth the feature.
        position_df.reset_index(drop=True, inplace=True)
        # Set length of dataframe to make sure all have the same size
        # Pad each column if set size is larger than dataframe size
        # If the full coordinates should be used then for each player their alive status as well as their x,y,z coordinates are kept, everything else (player names and tokens) is discarded.
        if coordinates == "positions":
            featurelist = ["x", "y", "z","Area"]
            # featurelist=["Alive","x","y","z"]
            position_df = self.__pad_to_length(position_df, time)
            if team == "BOTH":
                sides = ["CT", "T"]
                # Dimension with size 2 for teams
                dimensions = [
                    time,
                    2,
                    5,
                    len(featurelist),
                ]  # time for timesteps, 5 for players, len(featurelist) for features
            else:
                sides = [team]
                # Dimension with size 1 for team
                dimensions = [time, 1, 5, len(featurelist)]

            # Only keep the information for the side(s) that should be used.
            return_array = np.zeros(tuple(dimensions))
            for side in sides:
                for number in range(1, 6):
                    for feature in featurelist:
                        return_array[
                            :, sides.index(side), number - 1, featurelist.index(feature)
                        ] = position_df[
                            side + "Player" + str(number) + feature
                        ].to_numpy()
        else:
            # Remove all columns from the dataframe except for the column of interest
            # Split the token strings into a columns so that there is one column for each integer in the token string
            if team == "BOTH":
                return_array = self.__generate_array_for_tokens(
                    position_df, "token", time
                )
            else:
                return_array = self.__generate_array_for_tokens(
                    position_df, team + "token", time
                )
        return return_array

    def __get_maximum_length(self, position_dfs):
        """Get the maximum length of all rounds for a given map.

        For a given maps dataframe containing information about every round recorded determine the length of eachof the rounds.
        Get the maximum of the lengths of all rounds.

        Args:
            position_dfs: A dataframe containing information about every recorded round on the map including another dataframe of all players trajectories.

        Returns:
            The maximum of the lengths of all recorded rounds
        """
        lengths = position_dfs["position_df"].apply(len)
        return lengths.max()

    def __transform_dataframe_to_arrays(self, dataframe):
        """Transforms the dataframe containing one entry per recorded round into separate arrays for the prediction label and feature

        Args:
            dataframe: a dataframe containing on entry per recorded round. Amongst others the winner of the round and a dataframe containing trajectory data.

        Returns:
            Two separate numpy arrays label_array and feature_array. The first is a 1-D array containing the winner of each round.
            The second is a multi-dimensional one containing the desired features across all timesteps for each round.
        """
        label_array = dataframe["Winner"].to_numpy()
        feature_array = np.zeros(
            tuple(
                [len(dataframe["position_df"])]
                + list(dataframe.iloc[0]["position_df"].shape)
            )
        )
        for index, array in dataframe["position_df"].iteritems():
            feature_array[index] = array
        return label_array, feature_array

    def get_token_model(self, nodes_per_layer, input_shape):
        """Generate a LSTM network to predict the winner of a round based on position-token trajectory

        Args:
            nodes_per_layer: An integer determining how many nodes each network layer should have
            input_shape: The exact shape of the network input will have

        Returns:
            The sequantial tf.keras LSTM model
        """
        # Todo more flexibility when defining models
        model = tf.keras.Sequential(
            [
                layers.LSTM(nodes_per_layer, input_shape=input_shape),
                layers.Dense(
                    nodes_per_layer, activation="relu"
                ),  # ,kernel_regularizer=tf.keras.regularizers.l2(0.001)
                layers.Dropout(0.2),
                layers.Dense(
                    nodes_per_layer, activation="relu"
                ),  # ,kernel_regularizer=tf.keras.regularizers.l2(0.001)
                layers.Dropout(0.2),
                layers.Dense(1),
            ]
        )
        return model

    def get_coordinate_model(self, nodes_per_layer, input_shape):
        """Generate a LSTM network to predict the winner of a round based on player trajectories

        Args:
            nodes_per_layer: An integer determining how many nodes each network layer should have
            input_shape: The exact shape of the network input will have

        Returns:
            The sequantial tf.keras CONV2D + LSTM model
        """
        # Todo more flexibility when defining models
        pooling_size = (2, 1)
        model = tf.keras.Sequential(
            [
                layers.TimeDistributed(
                    layers.Conv2D(
                        nodes_per_layer / 2,
                        pooling_size,
                        activation="elu",
                        padding="same",
                    ),
                    input_shape=input_shape,
                ),
                layers.TimeDistributed(
                    layers.AveragePooling2D(pool_size=pooling_size, strides=(1, 1))
                ),
                layers.TimeDistributed(
                    layers.Conv2D(
                        nodes_per_layer, pooling_size, activation="elu", padding="same"
                    ),
                    input_shape=input_shape,
                ),
                layers.TimeDistributed(
                    layers.AveragePooling2D(pool_size=pooling_size, strides=(1, 1))
                ),
                layers.TimeDistributed(layers.Flatten()),
                layers.LSTM(nodes_per_layer),
                layers.Dense(
                    nodes_per_layer, activation="relu"
                ),  # ,kernel_regularizer=tf.keras.regularizers.l2(0.001)
                layers.Dropout(0.2),
                layers.Dense(
                    nodes_per_layer, activation="relu"
                ),  # ,kernel_regularizer=tf.keras.regularizers.l2(0.001)
                layers.Dropout(0.2),
                layers.Dense(1),
            ]
        )
        return model

    def regularize_coordinates(self, coordinate, minimum, maximum):
        """Regularizes coordinates to be between -1 and 1

        If the map is in the awpy NAV data then minimum and maximum correspondt to actual min and max values.
        If the map is not then they are flatly taken to be +-2000/2000/200 for x, y and z respectively.
        In that case the coordinate can end up outside of -1 to 1 in some cases.

        Args:
            coordinate: Float representing a player coordinate
            minimum: The minimal possible value of this coordinate
            maximum: The maximal possible value of thos coordinate

        Returns:
            A float corresponding to a rescaled coordinate that is always between -1 and 1
        """
        shift = (maximum + minimum) / 2
        scaling = (maximum - minimum) / 2
        return (coordinate - shift) / scaling

    def get_extremes_from_NAV(self):
        """Determines the maximal and mininmal possible x, y and z values for a given map

        Look through the awpy NAV data of the given map and search all recorded areas.
        Keep track of minimum and maximum value for each coordinate.
        If the map does not exist in the NAV data then use default values of +-2000/2000/200 for x, y and z respectively

        Args:
            map_name: String of the currently investigated map

        Returns:
            Two dictionary containing the minimum and maximum determined values for each coordinate.
        """
        if self.map_name not in NAV:
            minimum = {"x": -2000, "y": -2000, "z": -200}
            maximum = {"x": 2000, "y": 2000, "z": 200}
        else:
            minimum = {"x": sys.maxsize, "y": sys.maxsize, "z": sys.maxsize}
            maximum = {"x": -sys.maxsize, "y": -sys.maxsize, "z": -sys.maxsize}
            for area in NAV[self.map_name]:
                for feature in ["x", "y", "z"]:
                    for corner in ["northWest", "southEast"]:
                        maximum[feature] = max(
                            NAV[self.map_name][area][corner + feature.upper()],
                            maximum[feature],
                        )
                        minimum[feature] = min(
                            NAV[self.map_name][area][corner + feature.upper()],
                            minimum[feature],
                        )
        return minimum, maximum

    def regularize_coordinatesdf(self, position_df):
        """Apply coordinate regularization to all coordinate positions in the dataframe.

        Gather minimum and maximum values and regularize each coordinate to be between -1 and 1

        Args:
            position_df: Dataframe containing every players position and status for each time step
            map_name: String of the current maps name

        Returns:
            dataframe after player coordinate regularization
        """
        minimum, maximum = self.get_extremes_from_NAV()
        for side in ["CT", "T"]:
            for number in range(1, 6):
                for feature in ["x", "y", "z"]:
                    position_df[side + "Player" + str(number) + feature] = position_df[
                        side + "Player" + str(number) + feature
                    ].apply(
                        self.regularize_coordinates,
                        args=(minimum[feature], maximum[feature]),
                    )
        return position_df

    def generate_train_test_val_datasets(
        self, this_dataframe, configuration, batch_size=32
    ):
        """Generate the train, test and validation sub datasets from the total dataset based on which features, side and time window should be considered.

        Args:
            this_dataframe: A pandas dataframe containing a row for each round and columns for the winning side and a dataframe of player/token trajectories
            configuration: A tuple of (side,time,coordinate) determining what should be in the output dataframe.
                Side: A string clarifying about which side information should be included: CT, T, or BOTH
                time: An integer determining up to which second in the round trajectory information should be included
                coordinates: A string determining if individual players positions ("positions") or aggregate tokens ("tokens) should be used
            batch_size: An integer determining the size that the datasets should be batched to

        Returns:
            None (datasets are added to self.datasets nested dict)
        """
        logging.debug("Generating dataset for configuration %s.", configuration)
        # Shuffle and split dataframe into training, test and validation set
        # set aside 20% of train and test data for evaluation
        side, time, coordinate = configuration
        train_df, test_df = train_test_split(
            this_dataframe,
            test_size=0.2,
            shuffle=True,
            random_state=self.random_state,
        )
        # Use the same function above for the validation set  0.25 x 0.8 = 0.2
        train_df, val_df = train_test_split(
            train_df, test_size=0.25, shuffle=True, random_state=self.random_state
        )

        train_df["position_df"] = train_df["position_df"].apply(
            self.__modify_data_frame_shape, args=(configuration,)
        )
        val_df["position_df"] = val_df["position_df"].apply(
            self.__modify_data_frame_shape, args=(configuration,)
        )
        test_df["position_df"] = test_df["position_df"].apply(
            self.__modify_data_frame_shape, args=(configuration,)
        )

        logging.debug("Dataframe after cleanup")
        logging.debug(train_df)
        if self.example_id is not None:
            logging.debug("Example for position_df dataframe entry after cleaning.")
            logging.debug(train_df.iloc[self.example_id]["position_df"])

        train_df.reset_index(drop=True, inplace=True)
        val_df.reset_index(drop=True, inplace=True)
        test_df.reset_index(drop=True, inplace=True)

        test_labels, test_features = self.__transform_dataframe_to_arrays(test_df)
        val_labels, val_features = self.__transform_dataframe_to_arrays(val_df)
        train_labels, train_features = self.__transform_dataframe_to_arrays(train_df)

        logging.info(
            self.trajectory_distance(train_features[0], train_features[1], "geodesic")
        )
        precomputed_matrix_path = os.path.join(
            os.path.dirname(os.path.abspath(self.input)),
            f"pre_computed_round_distances_{self.map_name}.npy",
        )
        if os.path.exists(precomputed_matrix_path):
            logging.info("Loading precomputed distances from file")
            precomputed = np.load(precomputed_matrix_path)
        else:
            logging.info("Precomputing areas")
            precompute_array = train_features[:,:,:,:,(3,)] # Indices should be round, time, side, player, features. Only keep the 'Area' feature here
            # plot_array = self.precompute_areas(train_features)
            logging.info(
                "Precomputing all round distances for %s combinations.",
                len(plot_array) ** 2,
            )
            precomputed = np.zeros((len(train_features), len(train_features)))
            for i in range(len(train_features)):
                logging.info(i)
                for j in range(i + 1, len(train_features)):
                    precomputed[i][j] = self.trajectory_distance(
                        precompute_array[i],
                        precompute_array[j],
                        "geodesic",
                    )
            precomputed += precomputed.T
            np.save(
                precomputed_matrix_path,
                precomputed,
            )
            logging.info("Saved distances to file.")
			# TODO: Use trajectory_distance that is not part of the class and build a wrapper function with 1 argument
			#with Pool() as p:
			#	res = p.map(trajectory_distance_wrapper, (precompute_array[i],precompute_array[j],map_name,"geodesic") for i in range(len(train_features)) for j in range(i+1,len(train_features)))
			#precomputed[np.triu_indices(len(train_features,1))] = res
			#precomputed += precomputed.T
        # logging.info("Plotting histogram of distances")
        # self.plot_histogram(
        #     precomputed,
        #     os.path.join(
        #         os.path.dirname(os.path.abspath(self.input)),
        #         f"hist_round_distances_{self.map_name}.png",
        #     ),
        #     n_bins=20,
        # )

        # for k in [2, 3, 4, 5, 10, 20]:
        #     self.plot_knn(k, precomputed)

        distance_variant = "geodesic"
        name = "ClusterTesting_KMed_Geo"
        output = r"D:\CSGO\ML\CSGOML\Plots\multi_round_testing"
        base_name = f"{name}_{configuration[0]}_{configuration[1]}"
        distance_variant = "geodesic"
        rounds_file_diff_play_img_traj = os.path.join(
            output, f"All_rounds_different_players_img_traj.png"
        )

        logging.info("Generating rounds_different_players image trajectory")
        self.plot_rounds_different_players(
            rounds_file_diff_play_img_traj,
            train_features,
            map_name=self.map_name,
            map_type="simpleradar",
            fps=1,
            dist_type=distance_variant,
            image=True,
            trajectory=True,
        )

        # cluster_dict = self.run_kmed(5, precomputed)
        # # self.run_dbscan(1500, 20, precomputed)
        # # cluster_dict = self.run_dbscan(600, 4, precomputed)
        # for cluster_id, rounds in cluster_dict.items():
        #     logging.info(cluster_id)
        #     base_name = f"{name}_{cluster_id}"
        #     rounds_file_diff_play_img_traj = os.path.join(
        #         output, f"{base_name}_rounds_different_players_img_traj.png"
        #     )
        #     logging.info("Generating rounds_different_players image trajectory")
        #     self.plot_rounds_different_players(
        #         rounds_file_diff_play_img_traj,
        #         [train_features[i] for i in rounds],
        #         map_name=self.map_name,
        #         map_type="simpleradar",
        #         fps=1,
        #         dist_type=distance_variant,
        #         image=True,
        #         trajectory=True,
        #     )

        self.datasets[side][time][coordinate]["val"]["features"] = val_features
        self.datasets[side][time][coordinate]["train"]["features"] = train_features
        self.datasets[side][time][coordinate]["test"]["features"] = test_features
        self.datasets[side][time][coordinate]["val"]["labels"] = val_labels
        self.datasets[side][time][coordinate]["train"]["labels"] = train_labels
        self.datasets[side][time][coordinate]["test"]["labels"] = test_labels

        logging.info("Input preparation done for configuration %s", configuration)
        logging.info(train_labels.shape)
        logging.info(train_features.shape)

        self.datasets[side][time][coordinate]["val"][
            "dataset"
        ] = tf.data.Dataset.from_tensor_slices((val_features, val_labels)).batch(
            batch_size
        )
        self.datasets[side][time][coordinate]["train"][
            "dataset"
        ] = tf.data.Dataset.from_tensor_slices((train_features, train_labels)).batch(
            batch_size
        )
        self.datasets[side][time][coordinate]["test"][
            "dataset"
        ] = tf.data.Dataset.from_tensor_slices((test_features, test_labels)).batch(
            batch_size
        )

    def get_model(self, configuration, nodes_per_layer=32, override=False):
        """Grabs or generates a model usable for the specified configuration.

        Args:
            configuration: configuration: A tuple of (side,time,coordinate) determining what dataset the model should be applicable to.
                Side: A string clarifying about which side information is included in the dataset: CT, T, or BOTH
                time: An integer determining up to which second in the round trajectory information is included
                coordinates: A string determining if individual players positions ("positions") or aggregate tokens ("tokens) were used
            nodes_per_layer: An integer specifying how many nodes each layer in the LSTM should have. Currently the same for all layers
            override: A boolean that determines if a new model should be created even though one already exists for the given configuration.
                      Usefull when nodes_per_layer should be updated.
        Returns:
            LSTM network model that is applicable to datasets produced according to the given configuration
        """
        # Todo: More flexibility when defining models
        side, time, coordinate = configuration
        if coordinate in self.models[side][time] and not override:
            model = self.models[side][time][coordinate]
        else:
            if coordinate == "positions":
                model = self.get_coordinate_model(
                    nodes_per_layer,
                    self.datasets[side][time][coordinate]["train"]["features"][0].shape,
                )
            else:
                model = self.get_token_model(
                    nodes_per_layer,
                    self.datasets[side][time][coordinate]["train"]["features"][0].shape,
                )
            self.models[side][time][coordinate] = model
        # Todo: Also save model to file
        return model

    def compile_fit_and_evaluate_model(self, configuration, epochs=50, patience=5):
        """Compiles, fits and evaluates a LSTM network model useable on a dataset generated according to the configuration

        Args:
            configuration: configuration: A tuple of (side,time,coordinate) determining what dataset the model should be applicable to.
                Side: A string clarifying about which side information is included in the dataset: CT, T, or BOTH
                time: An integer determining up to which second in the round trajectory information is included
                coordinates: A string determining if individual players positions ("positions") or aggregate tokens ("tokens) were used
            epochs: An integer indicating for how many epochs the model should be trained
            patience: An integer indicating the early stopping patience that should be used during training

        Returns:
            A tuple of (History, loss, accuracy, entropy)
                History: History object from model.fit
                loss: A float of the loss from model.evaluate on the test dataset
                accuracy: A float of the accuracy from model.evaluate on the test dataset
                entropy: A float of binary crossentropy from model.evaluate on the test dataset
        """
        logging.debug(
            "Compiling, fitting and evaluating model for configuration %s.",
            configuration,
        )
        side, time, coordinate = configuration
        model = self.get_model(configuration)
        model.compile(
            optimizer=tf.keras.optimizers.Adam(learning_rate=0.00007),
            loss=tf.keras.losses.BinaryCrossentropy(from_logits=True),
            metrics=[
                "accuracy",
                tf.keras.losses.BinaryCrossentropy(
                    from_logits=True, name="binary_crossentropy"
                ),
            ],
        )

        model.summary()

        history = model.fit(
            self.datasets[side][time][coordinate]["train"]["dataset"],
            epochs=epochs,
            validation_data=self.datasets[side][time][coordinate]["val"]["dataset"],
            callbacks=tf.keras.callbacks.EarlyStopping(
                monitor="val_binary_crossentropy", patience=patience
            ),
        )

        loss, accuracy, entropy = model.evaluate(
            self.datasets[side][time][coordinate]["test"]["dataset"]
        )
        return (history, loss, accuracy, entropy)

    def plot_model(self, configuration, plot_path=r"D:\CSGO\ML\CSGOML\Plots"):
        """Plots and logs results for training and evaluating the model corresponding to the configuration

        Args:
            configuration: configuration: A tuple of (side,time,coordinate) determining which model should be used.
                Side: A string clarifying about which side information is included in the dataset that the model is applicable to: CT, T, or BOTH
                time: An integer determining up to which second in the round trajectory information is included in the dataset that the model is applicable to
                coordinates: A string determining if individual players positions ("positions") or aggregate tokens ("tokens) were used in the dataset that the model is applicable to
            plot_path: A string of the path of the directory where the resultant plots should be saved to
        Returns:
            None (Logs evaluation loss and accuarcy from the test set and produces plots of training vs val loss and accuracy during training)
        """
        history, loss, accuracy, _ = self.compile_fit_and_evaluate_model(configuration)
        logging.info("Loss: %s", loss)
        logging.info("Accuracy: %s", accuracy)

        history_dict = history.history

        acc = history_dict["accuracy"]
        val_acc = history_dict["val_accuracy"]
        loss = history_dict["loss"]
        val_loss = history_dict["val_loss"]

        epochs = range(1, len(acc) + 1)

        # "bo" is for "blue dot"
        plt.plot(epochs, loss, "bo", label="Training loss")
        # b is for "solid blue line"
        plt.plot(epochs, val_loss, "b", label="Validation loss")
        plt.title("Training and validation loss")
        plt.xlabel("Epochs")
        plt.ylabel("Loss")
        plt.legend()
        plt.savefig(
            f"{plot_path}\\train_val_loss_{configuration[0]}_{configuration[1]}_{configuration[2]}.png"
        )
        plt.show()

        plt.plot(epochs, acc, "bo", label="Training acc")
        plt.plot(epochs, val_acc, "b", label="Validation acc")
        plt.title("Training and validation accuracy")
        plt.xlabel("Epochs")
        plt.ylabel("Accuracy")
        plt.legend(loc="lower right")
        plt.savefig(
            f"{plot_path}\\train_val_acc_{configuration[0]}_{configuration[1]}_{configuration[2]}.png"
        )
        plt.show()

    def generate_data_sets(self, batch_size=32):
        """Generate datasets for each possible combination of side, time and coordinates settings and add them to self.datasets

        For each configuration entries for val,train,test x labels,features,dataset are created and added to the self.datasets entry of the given configuration.

        Args:
            batch_size: An integer determining the batch_size of the resultant fitting ready dataset.

        Returns:
            None (datasets are directly added to self.datasets)
        """
        # Only keep the label (Winner) and training feature (position_df) and discard the MatchID, Map_name and round number.
        dataframe = self.complete_dataframe[["Winner", "position_df"]]
        # Transform the position_df from a json dict to df and also transform ticks to seconds
        dataframe["position_df"] = dataframe["position_df"].apply(
            self.__transform_to_data_frame
        )
        if self.example_id is not None:
            logging.debug("Example for position_df dataframe entry before cleaning.")
            logging.debug(dataframe.iloc[self.example_id]["position_df"])

        # Todo: Do this completely separately for train, test and validation datasets
        max_time = min(self.__get_maximum_length(dataframe), 160)
        self.times[0] = min(self.times[0], max_time)
        self.times[1] = min(self.times[1], max_time)
        for configuration in self.__get_configurations():
            this_dataframe = dataframe.copy()
            self.generate_train_test_val_datasets(
                this_dataframe, configuration, batch_size
            )
        logging.info("Done generating all possible datasets.")
        logging.debug(self.datasets)

    def generate_all_models(self, nodes_per_layer=32, override=False):
        """Add models for all possible configurations to self.models

        Args:
            nodes_per_layer: An interger indicating how many nodes each layer of the models should have.
            override: A boolean indicating whether already existing models should be overriden. (Used when changing nodes_per_layer)

        Returns:
            None (models are directly added to self.models)
        """
        for configuration in self.__get_configurations():
            _ = self.get_model(
                configuration, nodes_per_layer=nodes_per_layer, override=override
            )

    def plot_all_models(self):
        """Calls self.plot_model for each possible configuration

        Args:
            None (configratuions are taken from self.__get_configurations)

        Returns:
            None (Only logs and produces plots)
        """
        for configuration in self.__get_configurations():
            self.plot_model(configuration)

    def trajectory_distance(
        self,
        trajectory_array_1,
        trajectory_array_2,
        distance_type="geodesic",
<<<<<<< HEAD
        precomputed_areas=False,
=======
>>>>>>> e01eb355
    ):
        """Calculates a distance distance between two trajectories

        Args:
            trajectory_array_1: Numpy array with shape (n_Time,2|1, 5, 3) with the first index indicating the team, the second the player and the third the coordinate
            trajectory_array_2: Numpy array with shape (n_Time,2|1, 5, 3) with the first index indicating the team, the second the player and the third the coordinate
            distance_type: String indicating how the distance between two player positions should be calculated. Options are "geodesic", "graph", "euclidean" and "edit_distance"
            precomputed_areas (boolean): Indicates whether the position arrays already contain the precomputed areas in the x coordinate of the position

        Returns:
            A float representing the distance between these two trajectories
        """
        distance = 0
        length = max(len(trajectory_array_1), len(trajectory_array_2))
        if len(trajectory_array_1.shape) > 2.5:
            for time in range(length):
                distance += (
                    position_state_distance(
                        map_name=self.map_name,
                        position_array_1=trajectory_array_1[time]
                        if time in range(len(trajectory_array_1))
                        else trajectory_array_1[-1],
                        position_array_2=trajectory_array_2[time]
                        if time in range(len(trajectory_array_2))
                        else trajectory_array_2[-1],
                        distance_type=distance_type,
                    )
                    / length
                )
        else:
            for time in range(length):
                distance += (
                    token_state_distance(
                        map_name=self.map_name,
                        token_array_1=trajectory_array_1[time]
                        if time in range(len(trajectory_array_1))
                        else trajectory_array_1[-1],
                        token_array_2=trajectory_array_2[time]
                        if time in range(len(trajectory_array_2))
                        else trajectory_array_2[-1],
                        distance_type=distance_type,
                    )
                    / length
                )
        return distance

    def plot_rounds_different_players(
        self,
        filename,
        frames_list,
        map_name="de_ancient",
        map_type="original",
        dark=False,
        fps=10,
        n_frames=9000,
        dist_type="geodesic",
        image=False,
        trajectory=False,
    ):
        """Plots a list of rounds and saves as a .gif. Each player in the first round is assigned a separate color. Players in the other rounds are matched by proximity.
        Only use untransformed coordinates.

        Args:
            filename (string): Filename to save the gif
            frames_list (list): List of np arrays each frame should have shape (Time_steps,2|1(sides),5,3)
            map_name (string): Map to search
            map_type (string): "original" or "simpleradar"
            dark (boolean): Only for use with map_type="simpleradar". Indicates if you want to use the SimpleRadar dark map type
            fps (integer): Number of frames per second in the gif
            n_frames (integer): The first how many frames should be plotted
            dist_type (string): String indicating the type of distance to use. Can be graph, geodesic, euclidean, manhattan, canberra or cosine
            image (boolean): Boolean indicating whether a gif of positions or a singular image of trajectories should be produced
            trajectory (boolean): Indicates whether the clustering of players should be done for the whole trajectories instead of each individual time step

        Returns:
            True, saves .gif
        """
        if image and not trajectory:
            frame_positions = collections.defaultdict(
                lambda: collections.defaultdict(lambda: collections.defaultdict(list))
            )
            frame_colors = collections.defaultdict(
                lambda: collections.defaultdict(lambda: collections.defaultdict(list))
            )
        elif not image:
            if os.path.isdir("csgo_tmp"):
                shutil.rmtree("csgo_tmp/")
            os.mkdir("csgo_tmp")
            image_files = []
            if trajectory:
                mappings = defaultdict(list)
        else:  # image and trajectory
            f, a = plot_map(map_name=map_name, map_type=map_type, dark=dark)
        # Needed to check if leaders have been fully initialized
        dict_initialized = {0: False, 1: False}
        # Used to store values for each round separately. Needed when a round ends.

        colors_list = {
            1: ["cyan", "yellow", "fuchsia", "lime", "orange"],
            0: ["red", "green", "black", "white", "gold"],
        }

        if trajectory:
            reference_traj = {}
            for side in range(frames_list[0].shape[1]):
                reference_traj[side] = self.transform_to_traj_dimensions(frames_list[0][:, side, :, :])[:,:,:,(3,)]
            for frame_index, frames in enumerate(tqdm(frames_list)):
                # Initialize lists used to store values for this round for this frame
                for side in range(frames.shape[1]):
                    mapping = get_shortest_distances_mapping(
                        self.map_name,
                        reference_traj[side],
                        self.transform_to_traj_dimensions(frames[:, side, :, :])[:,:,:,(3,)],
                        dist_type=dist_type,
                        trajectory=True,
                    )
                    if image:
                        for player in range(frames.shape[2]):
                            a.plot(
                                [
                                    position_transform(map_name, x, "x")
                                    for x in frames[:, side, player, 0]
                                ],
                                [
                                    position_transform(map_name, y, "y")
                                    for y in frames[:, side, player, 1]
                                ],
                                c=colors_list[side][mapping[player]],
                                linestyle="-",
                                linewidth=0.5,
                            )
                    else:
                        mappings[side].append(mapping)
            if image:
                a.get_xaxis().set_visible(False)
                a.get_yaxis().set_visible(False)
                f.savefig(filename, dpi=1000, bbox_inches="tight")
                plt.close()
                return True

        # Determine how many frames are there in total
        max_frames = max(frames.shape[0] for frames in frames_list)
        # Build tree data structure for leaders
        # Currently leaders={"t":{},"ct":{}} would probably do as well
        # For each side the keys are a players steamd id + "_" + frame_number in case the same steamid occurs in multiple rounds
        leaders = tree()
        for i in tqdm(range(min(max_frames, int(n_frames)))):
            # Initialize lists used to store things from all rounds to plot for each frame
            if not image:
                positions = []
                colors = []
                markers = []
                alphas = []
                sizes = []
            if not trajectory:
                # Is used to determine if a specific leader has already been seen. Needed when a leader drops out because their round has already ended
                checked_in = set()
                # Loop over all the rounds and update the position and status of all leaders
                for frame_index, frames in enumerate(frames_list):
                    # Check if the current frame has already ended
                    if i in range(frames.shape[0]):
                        for side in range(frames.shape[1]):
                            # Do not do this if leaders has not been fully initialized
                            if dict_initialized[side] is True:
                                for player_index, p in enumerate(frames[i][side]):
                                    player_id = f"{player_index}_{frame_index}_{side}"
                                    if (
                                        player_id not in leaders[side]
                                        or player_id in checked_in
                                    ):
                                        continue
                                    leaders[side][player_id]["pos"] = p
            # Now do another loop to add all players in all frames with their appropriate colors.
            for frame_index, frames in enumerate(frames_list):
                # Initialize lists used to store values for this round for this frame
                if i in range(len(frames)):
                    for side in range(frames.shape[1]):
                        if not trajectory:
                            # If we have already initialized leaders
                            if dict_initialized[side] is True:
                                # Get the positions of all players in the current frame and round
                                current_positions = []
                                for player_index, p in enumerate(frames[i][side]):
                                    current_positions.append(p)
                                # Find the best mapping between current players and leaders
                                mapping = get_shortest_distances_mapping(
                                    self.map_name,
                                    leaders[side],
                                    current_positions,
                                    dist_type=dist_type,
                                )
                        # Now do the actual plotting
                        for player_index, p in enumerate(frames[i][side]):
                            pos = p
                            if trajectory:
                                markers.append(rf"$ {frame_index} $")
                                colors.append(
                                    colors_list[side][
                                        mappings[side][frame_index][player_index]
                                    ]
                                )
                                positions.append(pos)
                                # If we are an alive leader we get opaque and big markers
                                if frame_index == 0:
                                    alphas.append(1)
                                    sizes.append(mpl.rcParams["lines.markersize"] ** 2)
                                # If not we get partially transparent and small ones
                                else:
                                    alphas.append(0.5)
                                    sizes.append(
                                        0.3 * mpl.rcParams["lines.markersize"] ** 2
                                    )
                            else:
                                player_id = f"{player_index}_{frame_index}_{side}"

                                # If the leaders have not been initialized yet, do so
                                if dict_initialized[side] is False:
                                    leaders[side][player_id]["index"] = player_index
                                    leaders[side][player_id]["pos"] = pos

                                # This is relevant for all subsequent frames
                                # If we are a leader we update our values
                                # Should be able to be dropped as we already updated leaders in the earlier loop
                                if player_id in leaders[side]:
                                    # Grab our current player_index from what it was the previous round to achieve color consistency
                                    player_index = leaders[side][player_id]["index"]
                                    # Update our position
                                    leaders[side][player_id]["pos"] = pos
                                # If not a leader
                                else:
                                    # Grab the id of the leader assigned to this player
                                    assigned_leader = mapping[player_index]
                                    # If the assigned leader is now dead or has not been assigned (happens when his round is already over)
                                    # Then we take over that position if we are not also dead
                                    if assigned_leader not in checked_in:
                                        # Remove the previous leaders entry from the dict
                                        old_index = leaders[side][assigned_leader][
                                            "index"
                                        ]
                                        del leaders[side][assigned_leader]
                                        # Fill with our own values but use their prior index to keep color consistency when switching leaders
                                        leaders[side][player_id]["index"] = old_index
                                        leaders[side][player_id]["pos"] = pos
                                        player_index = leaders[side][player_id]["index"]
                                    # If the leader is alive and present or if we are also dead
                                    else:
                                        # We just grab our color
                                        player_index = leaders[side][assigned_leader][
                                            "index"
                                        ]
                                if image:
                                    frame_colors[frame_index][side][
                                        player_index
                                    ].append(colors_list[side][player_index])
                                    frame_positions[frame_index][side][
                                        player_index
                                    ].append(pos)
                                else:
                                    markers.append(rf"$ {frame_index} $")
                                    colors.append(colors_list[side][player_index])
                                    positions.append(pos)
                                    # If we are an alive leader we get opaque and big markers
                                    if (
                                        player_id in leaders[side]
                                        and not player_id in checked_in
                                    ):
                                        alphas.append(1)
                                        sizes.append(
                                            mpl.rcParams["lines.markersize"] ** 2
                                        )
                                    # If not we get partially transparent and small ones
                                    else:
                                        alphas.append(0.5)
                                        sizes.append(
                                            0.3 * mpl.rcParams["lines.markersize"] ** 2
                                        )
                                # If we are a leader we are now checked in so everyone knows our round has not ended yet
                                if player_id in leaders[side]:
                                    checked_in.add(player_id)
                        if not trajectory:
                            # Once we have done our first loop over a side we are initialized
                            dict_initialized[side] = True
            if not image:
                f, _ = plot_positions(
                    positions=positions,
                    colors=colors,
                    markers=markers,
                    alphas=alphas,
                    sizes=sizes,
                    map_name=map_name,
                    map_type=map_type,
                    dark=dark,
                    apply_transformation=True,
                )
                image_files.append(f"csgo_tmp/{i}.png")
                f.savefig(image_files[-1], dpi=300, bbox_inches="tight")
                plt.close()
        if image:
            f, a = plot_map(map_name=map_name, map_type=map_type, dark=dark)
            for frame in frame_positions:
                for side in frame_positions[frame]:
                    for player in frame_positions[frame][side]:
                        a.plot(
                            [
                                position_transform(map_name, x[0], "x")
                                for x in frame_positions[frame][side][player]
                            ],
                            [
                                position_transform(map_name, x[1], "y")
                                for x in frame_positions[frame][side][player]
                            ],
                            c=frame_colors[frame][side][player][0],
                            linestyle="-",
                            linewidth=0.5,
                        )
            a.get_xaxis().set_visible(False)
            a.get_yaxis().set_visible(False)
            f.savefig(filename, dpi=1000, bbox_inches="tight")
            plt.close()
        else:
            images = []
            for file in image_files:
                images.append(imageio.imread(file))
            imageio.mimsave(filename, images, fps=fps)
            # shutil.rmtree("csgo_tmp/")
        return True

    def transform_to_traj_dimensions(self, pos_array):
        """Transforms a numpy array of shape (Time,5,3) to (5,Time,1,1,3) to allow for individual trajectory distances.
        Only needed when trying to get the distance between single player trajectories within "get_shortest_distance_mapping"

        Args:
            pos_array (numpy array): Numpy array with shape (Time, 2|1, 5, 3)

            Returns:
                numpy array
        """
        dimensions = [5, len(pos_array), 1, 1, 3]
        return_array = np.zeros(tuple(dimensions))
        for i in range(5):
            return_array[i, :, :, :, :] = pos_array[:, np.newaxis, np.newaxis, i, :]
        return return_array

    def plot_histogram(self, distance_matrix, path, n_bins=10):
        """Plots a histogram of the distances in the precomputed distance matrix"""
        plt.hist(
            distance_matrix.flatten(), density=False, bins=n_bins
        )  # density=False would make counts
        plt.ylabel("Probability")
        plt.xlabel("Data")
        plt.savefig(path)
        plt.close()

    def plot_knn(self, n_nn, precomputed):
        """Plot k-distance with k = n_nn for precomputed distance matrix"""
        logging.info("NN %s", n_nn)
        neighbors = NearestNeighbors(n_neighbors=n_nn, metric="precomputed")
        neighbors_fit = neighbors.fit(precomputed)
        distances, indices = neighbors_fit.kneighbors(precomputed)
        # logging.info(distances)
        # logging.info(indices)
        distances = np.sort(distances, axis=0)
        distance = distances[:, n_nn - 1]
        plt.plot(distance)
        plt.savefig(
            os.path.join(
                os.path.dirname(os.path.abspath(self.input)),
                f"nearest_neighbors_{n_nn}_distances_{self.map_name}.png",
            )
        )
        plt.close()

    def run_dbscan(self, eps, minpt, precomputed):
        """Run dbscan on the precomputed matrix with the given parameters"""
        dbscan = DBSCAN(eps=eps, min_samples=minpt, metric="precomputed").fit(
            precomputed
        )  # fitting the model
        labels = dbscan.labels_  # getting the labels
        logging.info(labels)
        cluster_dict = defaultdict(list)
        for round_num, cluster in enumerate(labels):
            cluster_dict[cluster].append(round_num)
        logging.info(cluster_dict)
        return cluster_dict

    def run_kmed(self, n_cluster, precomputed):
        """Run dbscan on the precomputed matrix with the given parameters"""
        kmed = KMedoids(n_clusters=n_cluster, metric="precomputed").fit(
            precomputed
        )  # fitting the model
        labels = kmed.labels_  # getting the labels
        logging.info(labels)
        cluster_dict = defaultdict(list)
        for round_num, cluster in enumerate(labels):
            cluster_dict[cluster].append(round_num)
        logging.info(cluster_dict)
        return cluster_dict

    def precompute_areas(self, rounds_array):
        """Precompute the area for every position in the trajectory array"""
        return_array = rounds_array.copy()
        for trajectory_id, trajectory_array in enumerate(rounds_array):
            if len(trajectory_array.shape) > 2.5:
                for time, position_array in enumerate(trajectory_array):
                    for team_id, team in enumerate(position_array):
                        for player_id, player in enumerate(team):
                            return_array[trajectory_id][time][team_id][player_id][
                                0
                            ] = find_closest_area(self.map_name, player)["areaId"]
        return return_array


def main(args):
    """Read input prepared by tensorflow_input_preparation.py and builds/trains DNNs to predict the round winner based on player trajectory data."""
    parser = argparse.ArgumentParser("Analyze the early mid fight on inferno")
    parser.add_argument(
        "-d", "--debug", action="store_true", default=False, help="Enable debug output."
    )
    parser.add_argument("-m", "--map", default="ancient", help="Map to analyze")
    parser.add_argument(
        "-l",
        "--log",
        default=r"D:\CSGO\ML\CSGOML\logs\ReadTensorflowInput.log",
        help="Path to output log.",
    )
    parser.add_argument(
        "--exampleid",
        type=int,
        default=22,
        help="For which round the position_df should be printed when debugging.",
    )
    parser.add_argument(
        "--randomstate", type=int, default=123, help="Random state for train_test_split"
    )
    options = parser.parse_args(args)

    if options.debug:
        logging.basicConfig(
            filename=options.log,
            encoding="utf-8",
            level=logging.DEBUG,
            filemode="w",
            format="%(asctime)s %(levelname)-8s %(message)s",
            datefmt="%Y-%m-%d %H:%M:%S",
        )
    else:
        logging.basicConfig(
            filename=options.log,
            encoding="utf-8",
            level=logging.INFO,
            filemode="w",
            format="%(asctime)s %(levelname)-8s - %(funcName)s - %(message)s",
            datefmt="%Y-%m-%d %H:%M:%S",
        )

    example_index = options.exampleid
    random_state = options.randomstate

    # Time should either an integer or MAX.
    # If it is an integer n that means that the first n timesteps will be considered for each round and the rest discarded.
    # If it is 'MAX' then we look what the longest round in the dataset is and pad all other rounds to that length.
    # Should probably do the Training,Test split before and only look at the max length of the training set. TODO

    # Read in the prepared json file.
    # file = (
    #     r"E:\PhD\MachineLearning\CSGOData\ParsedDemos\\"
    #     + options.map
    #     + r"\\Analysis\\Prepared_Input_Tensorflow_"
    #     + options.map
    #     + ".json"
    # )
    file = (
        "D:\\CSGO\\Demos\\Maps\\"
        + options.map
        + "\\Analysis\\Prepared_Input_Tensorflow_"
        + options.map
        + ".json"
    )
    predictor = TrajectoryPredictor(
        file,
        times=[20, 20, 2],
        sides=["CT"],
        random_state=random_state,
        example_id=example_index,
        map_name="de_" + options.map,
    )
    predictor.generate_data_sets()
    # predictor.plot_all_models()


if __name__ == "__main__":
    main(sys.argv[1:])<|MERGE_RESOLUTION|>--- conflicted
+++ resolved
@@ -284,7 +284,7 @@
         # Pad each column if set size is larger than dataframe size
         # If the full coordinates should be used then for each player their alive status as well as their x,y,z coordinates are kept, everything else (player names and tokens) is discarded.
         if coordinates == "positions":
-            featurelist = ["x", "y", "z","Area"]
+            featurelist = ["x", "y", "z", "Area"]
             # featurelist=["Alive","x","y","z"]
             position_df = self.__pad_to_length(position_df, time)
             if team == "BOTH":
@@ -579,7 +579,9 @@
             precomputed = np.load(precomputed_matrix_path)
         else:
             logging.info("Precomputing areas")
-            precompute_array = train_features[:,:,:,:,(3,)] # Indices should be round, time, side, player, features. Only keep the 'Area' feature here
+            precompute_array = train_features[
+                :, :, :, :, (3,)
+            ]  # Indices should be round, time, side, player, features. Only keep the 'Area' feature here
             # plot_array = self.precompute_areas(train_features)
             logging.info(
                 "Precomputing all round distances for %s combinations.",
@@ -600,11 +602,11 @@
                 precomputed,
             )
             logging.info("Saved distances to file.")
-			# TODO: Use trajectory_distance that is not part of the class and build a wrapper function with 1 argument
-			#with Pool() as p:
-			#	res = p.map(trajectory_distance_wrapper, (precompute_array[i],precompute_array[j],map_name,"geodesic") for i in range(len(train_features)) for j in range(i+1,len(train_features)))
-			#precomputed[np.triu_indices(len(train_features,1))] = res
-			#precomputed += precomputed.T
+        # TODO: Use trajectory_distance that is not part of the class and build a wrapper function with 1 argument
+        # with Pool() as p:
+        # 	res = p.map(trajectory_distance_wrapper, (precompute_array[i],precompute_array[j],map_name,"geodesic") for i in range(len(train_features)) for j in range(i+1,len(train_features)))
+        # precomputed[np.triu_indices(len(train_features,1))] = res
+        # precomputed += precomputed.T
         # logging.info("Plotting histogram of distances")
         # self.plot_histogram(
         #     precomputed,
@@ -885,10 +887,6 @@
         trajectory_array_1,
         trajectory_array_2,
         distance_type="geodesic",
-<<<<<<< HEAD
-        precomputed_areas=False,
-=======
->>>>>>> e01eb355
     ):
         """Calculates a distance distance between two trajectories
 
@@ -994,14 +992,18 @@
         if trajectory:
             reference_traj = {}
             for side in range(frames_list[0].shape[1]):
-                reference_traj[side] = self.transform_to_traj_dimensions(frames_list[0][:, side, :, :])[:,:,:,(3,)]
+                reference_traj[side] = self.transform_to_traj_dimensions(
+                    frames_list[0][:, side, :, :]
+                )[:, :, :, (3,)]
             for frame_index, frames in enumerate(tqdm(frames_list)):
                 # Initialize lists used to store values for this round for this frame
                 for side in range(frames.shape[1]):
                     mapping = get_shortest_distances_mapping(
                         self.map_name,
                         reference_traj[side],
-                        self.transform_to_traj_dimensions(frames[:, side, :, :])[:,:,:,(3,)],
+                        self.transform_to_traj_dimensions(frames[:, side, :, :])[
+                            :, :, :, (3,)
+                        ],
                         dist_type=dist_type,
                         trajectory=True,
                     )
